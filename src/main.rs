--- conflicted
+++ resolved
@@ -2,23 +2,16 @@
 mod engine;
 mod grpc_server;
 
-<<<<<<< HEAD
 use log::{error, info};
 use std::collections::HashMap;
 use std::error;
-=======
-use log::info;
->>>>>>> 89eabce6
 
 use crate::application::Application;
 use crate::engine::docker_engine::DockerEngine;
+use crate::engine::engine::Engine;
 
 #[tokio::main]
-<<<<<<< HEAD
 async fn main() -> Result<(), Box<dyn error::Error>> {
-=======
-async fn main() {
->>>>>>> 89eabce6
     // Start the application
     env_logger::builder()
         .filter(None, log::LevelFilter::Info)
@@ -33,17 +26,6 @@
 
     // Init the Docker engine
     let engine = DockerEngine::new();
-<<<<<<< HEAD
-
-    // TODO: Remove me
-    // Start a sample application
-    let sample_app = Application {
-        project_id: String::from("test"),
-        image_name: String::from("nginx"),
-        env_variables: HashMap::from([(String::from("VERBOSITY"), String::from("5"))]),
-    };
-
-    engine.start_application(&sample_app);
 
     match grpc_server::start_server().await {
         Ok(_) => Ok(()),
@@ -52,6 +34,4 @@
             Err(e)
         }
     }
-=======
->>>>>>> 89eabce6
 }