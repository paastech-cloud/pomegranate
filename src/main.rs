mod application;
<<<<<<< HEAD
mod db;
=======
mod config;
>>>>>>> 3d7c624a
mod engine;
mod grpc_server;

use log::{error, info};
use std::error;

use crate::application::Application;
use crate::engine::docker_engine::DockerEngine;

#[tokio::main]
async fn main() -> Result<(), Box<dyn error::Error>> {
    // Start the application
    env_logger::builder()
        .filter(None, log::LevelFilter::Info)
        .parse_default_env()
        .init();

    info!(
        "Starting {} version {}",
        env!("CARGO_PKG_NAME"),
        env!("CARGO_PKG_VERSION")
    );

    // Init the Docker engine
    let engine = DockerEngine::new();

    let db = db::Db::new();

    grpc_server::start_server(engine, db).await.map_err(|e| {
        error!("Failed to start gRPC server: {}", e);
        e
    })
}<|MERGE_RESOLUTION|>--- conflicted
+++ resolved
@@ -1,9 +1,5 @@
 mod application;
-<<<<<<< HEAD
-mod db;
-=======
 mod config;
->>>>>>> 3d7c624a
 mod engine;
 mod grpc_server;
 
@@ -30,7 +26,6 @@
     // Init the Docker engine
     let engine = DockerEngine::new();
 
-    let db = db::Db::new();
 
     grpc_server::start_server(engine, db).await.map_err(|e| {
         error!("Failed to start gRPC server: {}", e);
